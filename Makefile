.PHONY: all test clean build install run stop cover dist cleandb travis docker

GOPATH ?= $(GOPATH:)
GOFLAGS ?= $(GOFLAGS:)
BUILD_NUMBER ?= $(BUILD_NUMBER:)

GO=$(GOPATH)/bin/godep go
ESLINT=web/react/node_modules/eslint/bin/eslint.js

ifeq ($(BUILD_NUMBER),)
	BUILD_NUMBER := dev
endif

ifeq ($(TRAVIS_BUILD_NUMBER),)
	BUILD_NUMBER := dev
else
	BUILD_NUMBER := $(TRAVIS_BUILD_NUMBER)
endif

DIST_ROOT=dist
DIST_PATH=$(DIST_ROOT)/mattermost
DIST_RESULTS=$(DIST_ROOT)/results

BENCH=.
TESTS=.

DOCKERNAME ?= mm-dev
DOCKER_CONTAINER_NAME ?= mm-test

all: travis

travis:
	@echo building for travis

	rm -Rf $(DIST_ROOT)
	@$(GO) clean $(GOFLAGS) -i ./...

	@cd web/react/ && npm install

	@$(GO) build $(GOFLAGS) ./...
	@$(GO) install $(GOFLAGS) -a ./...

	@mkdir -p logs

	@$(GO) test $(GOFLAGS) -run=$(TESTS) -test.v -test.timeout=180s ./api || exit 1
	@$(GO) test $(GOFLAGS) -run=$(TESTS) -test.v -test.timeout=12s ./model || exit 1
	@$(GO) test $(GOFLAGS) -run=$(TESTS) -test.v -test.timeout=120s ./store || exit 1
	@$(GO) test $(GOFLAGS) -run=$(TESTS) -test.v -test.timeout=120s ./utils || exit 1
	@$(GO) test $(GOFLAGS) -run=$(TESTS) -test.v -test.timeout=120s ./web || exit 1

	mkdir -p $(DIST_PATH)/bin
	cp $(GOPATH)/bin/platform $(DIST_PATH)/bin

	cp -RL config $(DIST_PATH)/config
	touch $(DIST_PATH)/config/build.txt
	echo $(BUILD_NUMBER) | tee -a $(DIST_PATH)/config/build.txt

	mkdir -p $(DIST_PATH)/logs

	mkdir -p web/static/js
	cd web/react && npm run build

	cd web/sass-files && compass compile

	mkdir -p $(DIST_PATH)/web
	cp -RL web/static $(DIST_PATH)/web
	cp -RL web/templates $(DIST_PATH)/web

	mkdir -p $(DIST_PATH)/api
	cp -RL api/templates $(DIST_PATH)/api

<<<<<<< HEAD
	cp GNU-AGPL-3.0.txt $(DIST_PATH)
=======
	cp APACHE-2.0.txt $(DIST_PATH)
>>>>>>> ca9ff316
	cp LICENSE.txt $(DIST_PATH)
	cp NOTICE.txt $(DIST_PATH)
	cp README.md $(DIST_PATH)

	mv $(DIST_PATH)/web/static/js/bundle.min.js $(DIST_PATH)/web/static/js/bundle-$(BUILD_NUMBER).min.js

	@sed -i'.bak' 's|react-with-addons-0.13.1.js|react-with-addons-0.13.1.min.js|g' $(DIST_PATH)/web/templates/head.html
	@sed -i'.bak' 's|jquery-1.11.1.js|jquery-1.11.1.min.js|g' $(DIST_PATH)/web/templates/head.html
	@sed -i'.bak' 's|bootstrap-3.3.1.js|bootstrap-3.3.1.min.js|g' $(DIST_PATH)/web/templates/head.html
	@sed -i'.bak' 's|perfect-scrollbar.js|perfect-scrollbar.min.js|g' $(DIST_PATH)/web/templates/head.html
	@sed -i'.bak' 's|bundle.js|bundle-$(BUILD_NUMBER).min.js|g' $(DIST_PATH)/web/templates/head.html
	rm $(DIST_PATH)/web/templates/*.bak

	tar -C dist -czf $(DIST_PATH).tar.gz mattermost

build:
	@$(GO) build $(GOFLAGS) ./...

install:
	@go get $(GOFLAGS) github.com/tools/godep

	@if [ $(shell docker ps -a | grep -ci mattermost-mysql) -eq 0 ]; then \
		echo starting mattermost-mysql; \
		docker run --name mattermost-mysql -p 3306:3306 -e MYSQL_ROOT_PASSWORD=mostest \
    	-e MYSQL_USER=mmuser -e MYSQL_PASSWORD=mostest -e MYSQL_DATABASE=mattermost_test -d mysql > /dev/null; \
	elif [ $(shell docker ps | grep -ci mattermost-mysql) -eq 0 ]; then \
		echo restarting mattermost-mysql; \
		docker start mattermost-mysql > /dev/null; \
	fi

	@cd web/react/ && npm install

check: install
	@echo Running ESLint...
	@$(ESLINT) web/react/components/*
	@$(ESLINT) web/react/dispatcher/*
	@$(ESLINT) web/react/pages/*
	@$(ESLINT) web/react/stores/*
	@$(ESLINT) web/react/utils/*

test: install
	@mkdir -p logs
	@$(GO) test $(GOFLAGS) -run=$(TESTS) -test.v -test.timeout=180s ./api || exit 1
	@$(GO) test $(GOFLAGS) -run=$(TESTS) -test.v -test.timeout=12s ./model || exit 1
	@$(GO) test $(GOFLAGS) -run=$(TESTS) -test.v -test.timeout=120s ./store || exit 1
	@$(GO) test $(GOFLAGS) -run=$(TESTS) -test.v -test.timeout=120s ./utils || exit 1
	@$(GO) test $(GOFLAGS) -run=$(TESTS) -test.v -test.timeout=120s ./web || exit 1

benchmark: install
	@mkdir -p logs
	@$(GO) test $(GOFLAGS) -test.v -run=NO_TESTS -bench=$(BENCH) ./api || exit 1

cover: install
	rm -Rf $(DIST_RESULTS)
	mkdir -p $(DIST_RESULTS)

	@$(GO) test $(GOFLAGS) -coverprofile=$(DIST_RESULTS)/api.cover.out github.com/mattermost/platform/api
	@$(GO) test $(GOFLAGS) -coverprofile=$(DIST_RESULTS)/model.cover.out github.com/mattermost/platform/model
	@$(GO) test $(GOFLAGS) -coverprofile=$(DIST_RESULTS)/store.cover.out github.com/mattermost/platform/store
	@$(GO) test $(GOFLAGS) -coverprofile=$(DIST_RESULTS)/utils.cover.out github.com/mattermost/platform/utils
	@$(GO) test $(GOFLAGS) -coverprofile=$(DIST_RESULTS)/web.cover.out github.com/mattermost/platform/web

	cd $(DIST_RESULTS) && \
	echo "mode: set" > coverage.out && cat *.cover.out | grep -v mode: | sort -r | \
	awk '{if($$1 != last) {print $$0;last=$$1}}' >> coverage.out

	cd $(DIST_RESULTS) && $(GO) tool cover -html=coverage.out -o=coverage.html

	rm -f $(DIST_RESULTS)/*.cover.out
	
clean:
	rm -Rf $(DIST_ROOT)
	@$(GO) clean $(GOFLAGS) -i ./...

	@if [ $(shell docker ps -a | grep -ci mattermost-mysql) -eq 1 ]; then \
		echo stopping mattermost-mysql; \
		docker stop mattermost-mysql > /dev/null; \
		docker rm -v mattermost-mysql > /dev/null; \
	fi

	rm -rf web/react/node_modules
	rm -f web/static/js/bundle*.js
	rm -f web/static/css/styles.css

	rm -rf data/*
	rm -rf api/data/*
	rm -rf logs/*


run: install
	mkdir -p web/static/js

	@echo starting react processor	
	@cd web/react && npm start &

	@echo starting go web server
	@$(GO) run $(GOFLAGS) mattermost.go -config=config.json &

	@echo starting compass watch
	@cd web/sass-files && compass watch &

stop:
	@for PID in $$(ps -ef | grep [c]ompass | awk '{ print $$2 }'); do \
		echo stopping css watch $$PID; \
		kill $$PID; \
	done

	@for PID in $$(ps -ef | grep [n]pm | awk '{ print $$2 }'); do \
		echo stopping watchify $$PID; \
		kill $$PID; \
	done

	@for PID in $$(ps -ef | grep [m]atterm | awk '{ print $$2 }'); do \
		echo stopping go web $$PID; \
		kill $$PID; \
	done

	@if [ $(shell docker ps -a | grep -ci ${DOCKER_CONTAINER_NAME}) -eq 1 ]; then \
		echo removing dev docker container; \
		docker stop ${DOCKER_CONTAINER_NAME} > /dev/null; \
		docker rm -v ${DOCKER_CONTAINER_NAME} > /dev/null; \
	fi

setup-mac:
	echo $$(boot2docker ip 2> /dev/null) dockerhost | sudo tee -a /etc/hosts

cleandb:
	@if [ $(shell docker ps -a | grep -ci mattermost-mysql) -eq 1 ]; then \
		docker stop mattermost-mysql > /dev/null; \
		docker rm -v mattermost-mysql > /dev/null; \
	fi
dist: install

	@$(GO) build $(GOFLAGS) -i -a ./...
	@$(GO) install $(GOFLAGS) -a ./...

	mkdir -p $(DIST_PATH)/bin
	cp $(GOPATH)/bin/platform $(DIST_PATH)/bin

	cp -RL config $(DIST_PATH)/config
	touch $(DIST_PATH)/config/build.txt
	echo $(BUILD_NUMBER) | tee -a $(DIST_PATH)/config/build.txt

	mkdir -p $(DIST_PATH)/logs

	mkdir -p web/static/js
	cd web/react && npm run build

	cd web/sass-files && compass compile

	mkdir -p $(DIST_PATH)/web
	cp -RL web/static $(DIST_PATH)/web
	cp -RL web/templates $(DIST_PATH)/web

	mkdir -p $(DIST_PATH)/api
	cp -RL api/templates $(DIST_PATH)/api

	cp APACHE-2.0.txt $(DIST_PATH)
	cp GNU-AGPL-3.0.txt $(DIST_PATH)
	cp LICENSE.txt $(DIST_PATH)
	cp NOTICE.txt $(DIST_PATH)
	cp README.md $(DIST_PATH)

	mv $(DIST_PATH)/web/static/js/bundle.min.js $(DIST_PATH)/web/static/js/bundle-$(BUILD_NUMBER).min.js

	@sed -i'.bak' 's|react-with-addons-0.13.1.js|react-with-addons-0.13.1.min.js|g' $(DIST_PATH)/web/templates/head.html
	@sed -i'.bak' 's|jquery-1.11.1.js|jquery-1.11.1.min.js|g' $(DIST_PATH)/web/templates/head.html
	@sed -i'.bak' 's|bootstrap-3.3.1.js|bootstrap-3.3.1.min.js|g' $(DIST_PATH)/web/templates/head.html
	@sed -i'.bak' 's|perfect-scrollbar.js|perfect-scrollbar.min.js|g' $(DIST_PATH)/web/templates/head.html
	@sed -i'.bak' 's|bundle.js|bundle-$(BUILD_NUMBER).min.js|g' $(DIST_PATH)/web/templates/head.html
	rm $(DIST_PATH)/web/templates/*.bak

	tar -C dist -czf $(DIST_PATH).tar.gz mattermost

docker-build: stop
	docker build -t ${DOCKERNAME} -f docker/local/Dockerfile .

docker-run: docker-build
	docker run --name ${DOCKER_CONTAINER_NAME} -d --publish 8065:80 ${DOCKERNAME}
<|MERGE_RESOLUTION|>--- conflicted
+++ resolved
@@ -69,11 +69,6 @@
 	mkdir -p $(DIST_PATH)/api
 	cp -RL api/templates $(DIST_PATH)/api
 
-<<<<<<< HEAD
-	cp GNU-AGPL-3.0.txt $(DIST_PATH)
-=======
-	cp APACHE-2.0.txt $(DIST_PATH)
->>>>>>> ca9ff316
 	cp LICENSE.txt $(DIST_PATH)
 	cp NOTICE.txt $(DIST_PATH)
 	cp README.md $(DIST_PATH)
