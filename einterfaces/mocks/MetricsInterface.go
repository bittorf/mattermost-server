--- conflicted
+++ resolved
@@ -151,15 +151,9 @@
 	_m.Called(eventType)
 }
 
-<<<<<<< HEAD
-// ObserveApiEndpointDuration provides a mock function with given fields: endpoint, elapsed
-func (_m *MetricsInterface) ObserveApiEndpointDuration(endpoint string, elapsed float64) {
-	_m.Called(endpoint, elapsed)
-=======
 // ObserveApiEndpointDuration provides a mock function with given fields: endpoint, method, elapsed
 func (_m *MetricsInterface) ObserveApiEndpointDuration(endpoint string, method string, elapsed float64) {
 	_m.Called(endpoint, method, elapsed)
->>>>>>> 53e07a68
 }
 
 // ObserveClusterRequestDuration provides a mock function with given fields: elapsed
