// Copyright (c) 2015 Spinpunch, Inc. All Rights Reserved.
// See License.txt for license information.

package api

import (
	"bytes"
	"code.google.com/p/graphics-go/graphics"
	l4g "code.google.com/p/log4go"
	"fmt"
	"github.com/goamz/goamz/aws"
	"github.com/goamz/goamz/s3"
	"github.com/gorilla/mux"
	"github.com/mattermost/platform/model"
	"github.com/mattermost/platform/utils"
	"github.com/nfnt/resize"
	"github.com/rwcarlsen/goexif/exif"
	_ "golang.org/x/image/bmp"
	"image"
	"image/color"
	"image/draw"
	_ "image/gif"
	"image/jpeg"
	"io"
	"io/ioutil"
<<<<<<< HEAD
	"mime"
=======
	"math"
>>>>>>> f439c82d
	"net/http"
	"net/url"
	"os"
	"path/filepath"
	"strconv"
	"strings"
	"time"
)

const (
	/*
	  EXIF Image Orientations
	  1        2       3      4         5            6           7          8

	  888888  888888      88  88      8888888888  88                  88  8888888888
	  88          88      88  88      88  88      88  88          88  88      88  88
	  8888      8888    8888  8888    88          8888888888  8888888888          88
	  88          88      88  88
	  88          88  888888  888888
	*/
	Upright            = 1
	UprightMirrored    = 2
	UpsideDown         = 3
	UpsideDownMirrored = 4
	RotatedCWMirrored  = 5
	RotatedCCW         = 6
	RotatedCCWMirrored = 7
	RotatedCW          = 8
)

var fileInfoCache *utils.Cache = utils.NewLru(1000)

func InitFile(r *mux.Router) {
	l4g.Debug("Initializing file api routes")

	sr := r.PathPrefix("/files").Subrouter()
	sr.Handle("/upload", ApiUserRequired(uploadFile)).Methods("POST")
	sr.Handle("/get/{channel_id:[A-Za-z0-9]+}/{user_id:[A-Za-z0-9]+}/{filename:([A-Za-z0-9]+/)?.+(\\.[A-Za-z0-9]{3,})?}", ApiAppHandler(getFile)).Methods("GET")
	sr.Handle("/get_info/{channel_id:[A-Za-z0-9]+}/{user_id:[A-Za-z0-9]+}/{filename:([A-Za-z0-9]+/)?.+(\\.[A-Za-z0-9]{3,})?}", ApiAppHandler(getFileInfo)).Methods("GET")
	sr.Handle("/get_public_link", ApiUserRequired(getPublicLink)).Methods("POST")
	sr.Handle("/get_export", ApiUserRequired(getExport)).Methods("GET")
}

func uploadFile(c *Context, w http.ResponseWriter, r *http.Request) {
	if !utils.IsS3Configured() && !utils.Cfg.ServiceSettings.UseLocalStorage {
		c.Err = model.NewAppError("uploadFile", "Unable to upload file. Amazon S3 not configured and local server storage turned off. ", "")
		c.Err.StatusCode = http.StatusNotImplemented
		return
	}

	err := r.ParseMultipartForm(model.MAX_FILE_SIZE)
	if err != nil {
		http.Error(w, err.Error(), http.StatusInternalServerError)
		return
	}

	m := r.MultipartForm

	props := m.Value

	if len(props["channel_id"]) == 0 {
		c.SetInvalidParam("uploadFile", "channel_id")
		return
	}
	channelId := props["channel_id"][0]
	if len(channelId) == 0 {
		c.SetInvalidParam("uploadFile", "channel_id")
		return
	}

	cchan := Srv.Store.Channel().CheckPermissionsTo(c.Session.TeamId, channelId, c.Session.UserId)

	files := m.File["files"]

	resStruct := &model.FileUploadResponse{
		Filenames: []string{},
		ClientIds: []string{},
	}

	imageNameList := []string{}
	imageDataList := [][]byte{}

	if !c.HasPermissionsToChannel(cchan, "uploadFile") {
		return
	}

	for i := range files {
		file, err := files[i].Open()
		defer file.Close()
		if err != nil {
			http.Error(w, err.Error(), http.StatusInternalServerError)
			return
		}

		buf := bytes.NewBuffer(nil)
		io.Copy(buf, file)

		filename := filepath.Base(files[i].Filename)

		uid := model.NewId()

		path := "teams/" + c.Session.TeamId + "/channels/" + channelId + "/users/" + c.Session.UserId + "/" + uid + "/" + filename

		if err := writeFile(buf.Bytes(), path); err != nil {
			c.Err = err
			return
		}

		if model.IsFileExtImage(filepath.Ext(files[i].Filename)) {
			imageNameList = append(imageNameList, uid+"/"+filename)
			imageDataList = append(imageDataList, buf.Bytes())
		}

		encName := utils.UrlEncode(filename)

		fileUrl := "/" + channelId + "/" + c.Session.UserId + "/" + uid + "/" + encName
		resStruct.Filenames = append(resStruct.Filenames, fileUrl)
	}

	for _, clientId := range props["client_ids"] {
		resStruct.ClientIds = append(resStruct.ClientIds, clientId)
	}

	fireAndForgetHandleImages(imageNameList, imageDataList, c.Session.TeamId, channelId, c.Session.UserId)

	w.Write([]byte(resStruct.ToJson()))
}

func fireAndForgetHandleImages(filenames []string, fileData [][]byte, teamId, channelId, userId string) {

	go func() {
		dest := "teams/" + teamId + "/channels/" + channelId + "/users/" + userId + "/"

		for i, filename := range filenames {
			name := filename[:strings.LastIndex(filename, ".")]
			go func() {
				// Decode image bytes into Image object
				img, _, err := image.Decode(bytes.NewReader(fileData[i]))
				if err != nil {
					l4g.Error("Unable to decode image channelId=%v userId=%v filename=%v err=%v", channelId, userId, filename, err)
					return
				}

				width := img.Bounds().Dx()
				height := img.Bounds().Dy()

				// Get the image's orientation and ignore any errors since not all images will have orientation data
				orientation, _ := getImageOrientation(fileData[i])

				// Create a temporary image that will be manipulated and then used to make the thumbnail and preview image
				var temp *image.RGBA
				switch orientation {
				case Upright, UprightMirrored, UpsideDown, UpsideDownMirrored:
					temp = image.NewRGBA(img.Bounds())
				case RotatedCCW, RotatedCCWMirrored, RotatedCW, RotatedCWMirrored:
					bounds := img.Bounds()
					temp = image.NewRGBA(image.Rect(bounds.Min.Y, bounds.Min.X, bounds.Max.Y, bounds.Max.X))

					width, height = height, width
				}

				// Draw a white background since JPEGs lack transparency
				draw.Draw(temp, temp.Bounds(), image.NewUniform(color.White), image.Point{}, draw.Src)

				// Copy the original image onto the temporary one while rotating it as necessary
				switch orientation {
				case UpsideDown, UpsideDownMirrored:
					// rotate 180 degrees
					err := graphics.Rotate(temp, img, &graphics.RotateOptions{Angle: math.Pi})
					if err != nil {
						l4g.Error("Unable to rotate image")
					}
				case RotatedCW, RotatedCWMirrored:
					// rotate 90 degrees CCW
					graphics.Rotate(temp, img, &graphics.RotateOptions{Angle: 3 * math.Pi / 2})
					if err != nil {
						l4g.Error("Unable to rotate image")
					}
				case RotatedCCW, RotatedCCWMirrored:
					// rotate 90 degrees CW
					graphics.Rotate(temp, img, &graphics.RotateOptions{Angle: math.Pi / 2})
					if err != nil {
						l4g.Error("Unable to rotate image")
					}
				case Upright, UprightMirrored:
					draw.Draw(temp, temp.Bounds(), img, img.Bounds().Min, draw.Over)
				}

				img = temp

				// Create thumbnail
				go func() {
					thumbWidth := float64(utils.Cfg.ImageSettings.ThumbnailWidth)
					thumbHeight := float64(utils.Cfg.ImageSettings.ThumbnailHeight)
					imgWidth := float64(width)
					imgHeight := float64(height)

					var thumbnail image.Image
					if imgHeight < thumbHeight && imgWidth < thumbWidth {
						thumbnail = img
					} else if imgHeight/imgWidth < thumbHeight/thumbWidth {
						thumbnail = resize.Resize(0, utils.Cfg.ImageSettings.ThumbnailHeight, img, resize.Lanczos3)
					} else {
						thumbnail = resize.Resize(utils.Cfg.ImageSettings.ThumbnailWidth, 0, img, resize.Lanczos3)
					}

					buf := new(bytes.Buffer)
					err = jpeg.Encode(buf, thumbnail, &jpeg.Options{Quality: 90})
					if err != nil {
						l4g.Error("Unable to encode image as jpeg channelId=%v userId=%v filename=%v err=%v", channelId, userId, filename, err)
						return
					}

					if err := writeFile(buf.Bytes(), dest+name+"_thumb.jpg"); err != nil {
						l4g.Error("Unable to upload thumbnail channelId=%v userId=%v filename=%v err=%v", channelId, userId, filename, err)
						return
					}
				}()

				// Create preview
				go func() {
					var preview image.Image
					if width > int(utils.Cfg.ImageSettings.PreviewWidth) {
						preview = resize.Resize(utils.Cfg.ImageSettings.PreviewWidth, utils.Cfg.ImageSettings.PreviewHeight, img, resize.Lanczos3)
					} else {
						preview = img
					}

					buf := new(bytes.Buffer)

					err = jpeg.Encode(buf, preview, &jpeg.Options{Quality: 90})
					if err != nil {
						l4g.Error("Unable to encode image as preview jpg channelId=%v userId=%v filename=%v err=%v", channelId, userId, filename, err)
						return
					}

					if err := writeFile(buf.Bytes(), dest+name+"_preview.jpg"); err != nil {
						l4g.Error("Unable to upload preview channelId=%v userId=%v filename=%v err=%v", channelId, userId, filename, err)
						return
					}
				}()
			}()
		}
	}()
}

func getImageOrientation(imageData []byte) (int, error) {
	if exifData, err := exif.Decode(bytes.NewReader(imageData)); err != nil {
		return Upright, err
	} else {
		if tag, err := exifData.Get("Orientation"); err != nil {
			return Upright, err
		} else {
			orientation, err := tag.Int(0)
			if err != nil {
				return Upright, err
			} else {
				return orientation, nil
			}
		}
	}
}

type ImageGetResult struct {
	Error     error
	ImageData []byte
}

func getFileInfo(c *Context, w http.ResponseWriter, r *http.Request) {
	if !utils.IsS3Configured() && !utils.Cfg.ServiceSettings.UseLocalStorage {
		c.Err = model.NewAppError("getFileInfo", "Unable to get file info. Amazon S3 not configured and local server storage turned off. ", "")
		c.Err.StatusCode = http.StatusNotImplemented
		return
	}

	params := mux.Vars(r)

	channelId := params["channel_id"]
	if len(channelId) != 26 {
		c.SetInvalidParam("getFileInfo", "channel_id")
		return
	}

	userId := params["user_id"]
	if len(userId) != 26 {
		c.SetInvalidParam("getFileInfo", "user_id")
		return
	}

	filename := params["filename"]
	if len(filename) == 0 {
		c.SetInvalidParam("getFileInfo", "filename")
		return
	}

	cchan := Srv.Store.Channel().CheckPermissionsTo(c.Session.TeamId, channelId, c.Session.UserId)

	path := "teams/" + c.Session.TeamId + "/channels/" + channelId + "/users/" + userId + "/" + filename
	size := ""

	if s, ok := fileInfoCache.Get(path); ok {
		size = s.(string)
	} else {

		fileData := make(chan []byte)
		asyncGetFile(path, fileData)

		f := <-fileData

		if f == nil {
			c.Err = model.NewAppError("getFileInfo", "Could not find file.", "path="+path)
			c.Err.StatusCode = http.StatusNotFound
			return
		}

		size = strconv.Itoa(len(f))
		fileInfoCache.Add(path, size)
	}

	if !c.HasPermissionsToChannel(cchan, "getFileInfo") {
		return
	}

	w.Header().Set("Cache-Control", "max-age=2592000, public")

	result := make(map[string]string)
	result["filename"] = filename
	result["size"] = size
	w.Write([]byte(model.MapToJson(result)))
}

func getFile(c *Context, w http.ResponseWriter, r *http.Request) {
	if !utils.IsS3Configured() && !utils.Cfg.ServiceSettings.UseLocalStorage {
		c.Err = model.NewAppError("getFile", "Unable to get file. Amazon S3 not configured and local server storage turned off. ", "")
		c.Err.StatusCode = http.StatusNotImplemented
		return
	}

	params := mux.Vars(r)

	channelId := params["channel_id"]
	if len(channelId) != 26 {
		c.SetInvalidParam("getFile", "channel_id")
		return
	}

	userId := params["user_id"]
	if len(userId) != 26 {
		c.SetInvalidParam("getFile", "user_id")
		return
	}

	filename := params["filename"]
	if len(filename) == 0 {
		c.SetInvalidParam("getFile", "filename")
		return
	}

	hash := r.URL.Query().Get("h")
	data := r.URL.Query().Get("d")
	teamId := r.URL.Query().Get("t")

	cchan := Srv.Store.Channel().CheckPermissionsTo(c.Session.TeamId, channelId, c.Session.UserId)

	path := ""
	if len(teamId) == 26 {
		path = "teams/" + teamId + "/channels/" + channelId + "/users/" + userId + "/" + filename
	} else {
		path = "teams/" + c.Session.TeamId + "/channels/" + channelId + "/users/" + userId + "/" + filename
	}

	fileData := make(chan []byte)
	asyncGetFile(path, fileData)

	if len(hash) > 0 && len(data) > 0 && len(teamId) == 26 {
		if !model.ComparePassword(hash, fmt.Sprintf("%v:%v", data, utils.Cfg.ServiceSettings.PublicLinkSalt)) {
			c.Err = model.NewAppError("getFile", "The public link does not appear to be valid", "")
			return
		}
		props := model.MapFromJson(strings.NewReader(data))

		t, err := strconv.ParseInt(props["time"], 10, 64)
		if err != nil || model.GetMillis()-t > 1000*60*60*24*7 { // one week
			c.Err = model.NewAppError("getFile", "The public link has expired", "")
			return
		}
	} else if !c.HasPermissionsToChannel(cchan, "getFile") {
		return
	}

	f := <-fileData

	if f == nil {
		c.Err = model.NewAppError("getFile", "Could not find file.", "path="+path)
		c.Err.StatusCode = http.StatusNotFound
		return
	}

	w.Header().Set("Cache-Control", "max-age=2592000, public")
	w.Header().Set("Content-Length", strconv.Itoa(len(f)))
	w.Header().Set("Content-Type", mime.TypeByExtension(filepath.Ext(filename)))
	w.Write(f)
}

func asyncGetFile(path string, fileData chan []byte) {
	go func() {
		data, getErr := readFile(path)
		if getErr != nil {
			l4g.Error(getErr)
			fileData <- nil
		} else {
			fileData <- data
		}
	}()
}

func getPublicLink(c *Context, w http.ResponseWriter, r *http.Request) {
	if !utils.Cfg.TeamSettings.AllowPublicLink {
		c.Err = model.NewAppError("getPublicLink", "Public links have been disabled", "")
		c.Err.StatusCode = http.StatusForbidden
	}

	if !utils.IsS3Configured() && !utils.Cfg.ServiceSettings.UseLocalStorage {
		c.Err = model.NewAppError("getPublicLink", "Unable to upload file. Amazon S3 not configured and local server storage turned off. ", "")
		c.Err.StatusCode = http.StatusNotImplemented
		return
	}

	props := model.MapFromJson(r.Body)

	filename := props["filename"]
	if len(filename) == 0 {
		c.SetInvalidParam("getPublicLink", "filename")
		return
	}

	matches := model.PartialUrlRegex.FindAllStringSubmatch(filename, -1)
	if len(matches) == 0 || len(matches[0]) < 4 {
		c.SetInvalidParam("getPublicLink", "filename")
		return
	}

	channelId := matches[0][1]
	userId := matches[0][2]
	filename = matches[0][3]

	cchan := Srv.Store.Channel().CheckPermissionsTo(c.Session.TeamId, channelId, c.Session.UserId)

	newProps := make(map[string]string)
	newProps["filename"] = filename
	newProps["time"] = fmt.Sprintf("%v", model.GetMillis())

	data := model.MapToJson(newProps)
	hash := model.HashPassword(fmt.Sprintf("%v:%v", data, utils.Cfg.ServiceSettings.PublicLinkSalt))

	url := fmt.Sprintf("%s/api/v1/files/get/%s/%s/%s?d=%s&h=%s&t=%s", c.GetSiteURL(), channelId, userId, filename, url.QueryEscape(data), url.QueryEscape(hash), c.Session.TeamId)

	if !c.HasPermissionsToChannel(cchan, "getPublicLink") {
		return
	}

	rData := make(map[string]string)
	rData["public_link"] = url

	w.Write([]byte(model.MapToJson(rData)))
}

func getExport(c *Context, w http.ResponseWriter, r *http.Request) {
	if !c.HasPermissionsToTeam(c.Session.TeamId, "export") || !c.IsTeamAdmin(c.Session.UserId) {
		c.Err = model.NewAppError("getExport", "Only a team admin can retrieve exported data.", "userId="+c.Session.UserId)
		c.Err.StatusCode = http.StatusForbidden
		return
	}
	data, err := readFile(EXPORT_PATH + EXPORT_FILENAME)
	if err != nil {
		c.Err = model.NewAppError("getExport", "Unable to retrieve exported file. Please re-export", err.Error())
		return
	}

	w.Header().Set("Content-Disposition", "attachment; filename="+EXPORT_FILENAME)
	w.Header().Set("Content-Type", "application/octet-stream")
	w.Write(data)
}

func writeFile(f []byte, path string) *model.AppError {

	if utils.IsS3Configured() && !utils.Cfg.ServiceSettings.UseLocalStorage {
		var auth aws.Auth
		auth.AccessKey = utils.Cfg.AWSSettings.S3AccessKeyId
		auth.SecretKey = utils.Cfg.AWSSettings.S3SecretAccessKey

		s := s3.New(auth, aws.Regions[utils.Cfg.AWSSettings.S3Region])
		bucket := s.Bucket(utils.Cfg.AWSSettings.S3Bucket)

		ext := filepath.Ext(path)

		var err error
		if model.IsFileExtImage(ext) {
			options := s3.Options{}
			err = bucket.Put(path, f, model.GetImageMimeType(ext), s3.Private, options)

		} else {
			options := s3.Options{}
			err = bucket.Put(path, f, "binary/octet-stream", s3.Private, options)
		}

		if err != nil {
			return model.NewAppError("writeFile", "Encountered an error writing to S3", err.Error())
		}
	} else if utils.Cfg.ServiceSettings.UseLocalStorage && len(utils.Cfg.ServiceSettings.StorageDirectory) > 0 {
		if err := os.MkdirAll(filepath.Dir(utils.Cfg.ServiceSettings.StorageDirectory+path), 0774); err != nil {
			return model.NewAppError("writeFile", "Encountered an error creating the directory for the new file", err.Error())
		}

		if err := ioutil.WriteFile(utils.Cfg.ServiceSettings.StorageDirectory+path, f, 0644); err != nil {
			return model.NewAppError("writeFile", "Encountered an error writing to local server storage", err.Error())
		}
	} else {
		return model.NewAppError("writeFile", "File storage not configured properly. Please configure for either S3 or local server file storage.", "")
	}

	return nil
}

func readFile(path string) ([]byte, *model.AppError) {

	if utils.IsS3Configured() && !utils.Cfg.ServiceSettings.UseLocalStorage {
		var auth aws.Auth
		auth.AccessKey = utils.Cfg.AWSSettings.S3AccessKeyId
		auth.SecretKey = utils.Cfg.AWSSettings.S3SecretAccessKey

		s := s3.New(auth, aws.Regions[utils.Cfg.AWSSettings.S3Region])
		bucket := s.Bucket(utils.Cfg.AWSSettings.S3Bucket)

		// try to get the file from S3 with some basic retry logic
		tries := 0
		for {
			tries++

			f, err := bucket.Get(path)

			if f != nil {
				return f, nil
			} else if tries >= 3 {
				return nil, model.NewAppError("readFile", "Unable to get file from S3", "path="+path+", err="+err.Error())
			}
			time.Sleep(3000 * time.Millisecond)
		}
	} else if utils.Cfg.ServiceSettings.UseLocalStorage && len(utils.Cfg.ServiceSettings.StorageDirectory) > 0 {
		if f, err := ioutil.ReadFile(utils.Cfg.ServiceSettings.StorageDirectory + path); err != nil {
			return nil, model.NewAppError("readFile", "Encountered an error reading from local server storage", err.Error())
		} else {
			return f, nil
		}
	} else {
		return nil, model.NewAppError("readFile", "File storage not configured properly. Please configure for either S3 or local server file storage.", "")
	}
}

func openFileWriteStream(path string) (io.Writer, *model.AppError) {
	if utils.IsS3Configured() && !utils.Cfg.ServiceSettings.UseLocalStorage {
		return nil, model.NewAppError("openFileWriteStream", "S3 is not supported.", "")
	} else if utils.Cfg.ServiceSettings.UseLocalStorage && len(utils.Cfg.ServiceSettings.StorageDirectory) > 0 {
		if err := os.MkdirAll(filepath.Dir(utils.Cfg.ServiceSettings.StorageDirectory+path), 0774); err != nil {
			return nil, model.NewAppError("openFileWriteStream", "Encountered an error creating the directory for the new file", err.Error())
		}

		if fileHandle, err := os.Create(utils.Cfg.ServiceSettings.StorageDirectory + path); err != nil {
			return nil, model.NewAppError("openFileWriteStream", "Encountered an error writing to local server storage", err.Error())
		} else {
			fileHandle.Chmod(0644)
			return fileHandle, nil
		}

	}

	return nil, model.NewAppError("openFileWriteStream", "File storage not configured properly. Please configure for either S3 or local server file storage.", "")
}

func closeFileWriteStream(file io.Writer) {
	file.(*os.File).Close()
}<|MERGE_RESOLUTION|>--- conflicted
+++ resolved
@@ -23,11 +23,8 @@
 	"image/jpeg"
 	"io"
 	"io/ioutil"
-<<<<<<< HEAD
+	"math"
 	"mime"
-=======
-	"math"
->>>>>>> f439c82d
 	"net/http"
 	"net/url"
 	"os"
